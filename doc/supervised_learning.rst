--- conflicted
+++ resolved
@@ -15,8 +15,5 @@
     modules/gaussian_process
     modules/pls
     modules/naive_bayes
-<<<<<<< HEAD
-    modules/tree
-=======
     modules/multiclass
->>>>>>> f627340b
+    modules/tree